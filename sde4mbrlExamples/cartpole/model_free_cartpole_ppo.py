# Import the skrl components to build the RL system

import sys, os
sys.path.append('../..')

from modified_cartpole_continuous import CartPoleEnv

import torch
import torch.nn as nn
import torch.nn.functional as F

# Import the skrl components to build the RL system
from skrl.models.torch import Model, DeterministicMixin, GaussianMixin
from skrl.memories.torch import RandomMemory
from skrl.agents.torch.ddpg import DDPG, DDPG_DEFAULT_CONFIG
from skrl.agents.torch.ppo import PPO, PPO_DEFAULT_CONFIG
from skrl.resources.noises.torch import OrnsteinUhlenbeckNoise
from skrl.trainers.torch import SequentialTrainer
from skrl.envs.torch import wrap_env

from mbrlLibUtils.rl_networks import Value, Policy

from mbrlLibUtils.rl_networks import Value, Policy

from sde4mbrlExamples.cartpole.cartpole_sde import cartpole_sde_gym
from sde4mbrlExamples.cartpole.cartpole_gym_mlp import CartPoleGaussianMLPEnv

from datetime import datetime

experiment_name = datetime.now().strftime("%y-%m-%d_%H-%M-%S-%f") + "_PPO_true_env"

<<<<<<< HEAD
env = cartpole_sde_gym(filename='~/Documents/sde4mbrl/sde4mbrlExamples/cartpole/my_models/cartpole_bb_learned_v5_si_sde.pkl', num_particles=10, 
                       jax_seed=10, use_gpu=True, jax_gpu_mem_frac=0.4,)
=======
# env = cartpole_sde_gym(filename='~/Documents/sde4mbrl/sde4mbrlExamples/cartpole/my_models/cartpole_bb_rand_sde.pkl', num_particles=1, 
#                        jax_seed=10, use_gpu=True, jax_gpu_mem_frac=0.2,)
    
# env = CartPoleGaussianMLPEnv(
#     load_file_name = os.path.abspath(
#         os.path.join(os.path.curdir, 'my_models', 'gaussian_mlp_ensemble_cartpole_learned')
#     ),
#     num_particles = 1,
#     torch_seed = 42,
#     use_gpu = True,
# )
>>>>>>> a8fb7994

env = CartPoleEnv()
env = wrap_env(env)

device = env.device

models_ppo = {}

models_ppo["policy"] = Policy(env.observation_space, env.action_space, device)
models_ppo["value"] = Value(env.observation_space, env.action_space, device)

# Initialize the models' parameters (weights and biases) using a Gaussian distribution
for model in models_ppo.values():
    model.init_parameters(method_name="normal_", mean=0.0, std=0.1)

# Configure and instantiate the agent.
cfg_ppo = PPO_DEFAULT_CONFIG.copy()
cfg_ppo['rollouts'] = 2048 # number of steps per environment per update
cfg_ppo['experiment']['experiment_name'] = experiment_name

# Instantiate a RandomMemory (without replacement) as experience replay memory
memory = RandomMemory(memory_size=cfg_ppo['rollouts'], num_envs=env.num_envs, device=device, replacement=False)

agent_ppo = PPO(models=models_ppo,
                  memory=memory,
                  cfg=cfg_ppo,
                  observation_space=env.observation_space,
                  action_space=env.action_space,
                  device=device)

# Configure and instantiate the RL trainer
cfg_trainer = {"timesteps": int(7e5), "headless": True}
trainer = SequentialTrainer(cfg=cfg_trainer, env=env, agents=agent_ppo)

# start training
trainer.train()<|MERGE_RESOLUTION|>--- conflicted
+++ resolved
@@ -29,10 +29,8 @@
 
 experiment_name = datetime.now().strftime("%y-%m-%d_%H-%M-%S-%f") + "_PPO_true_env"
 
-<<<<<<< HEAD
 env = cartpole_sde_gym(filename='~/Documents/sde4mbrl/sde4mbrlExamples/cartpole/my_models/cartpole_bb_learned_v5_si_sde.pkl', num_particles=10, 
                        jax_seed=10, use_gpu=True, jax_gpu_mem_frac=0.4,)
-=======
 # env = cartpole_sde_gym(filename='~/Documents/sde4mbrl/sde4mbrlExamples/cartpole/my_models/cartpole_bb_rand_sde.pkl', num_particles=1, 
 #                        jax_seed=10, use_gpu=True, jax_gpu_mem_frac=0.2,)
     
@@ -44,7 +42,6 @@
 #     torch_seed = 42,
 #     use_gpu = True,
 # )
->>>>>>> a8fb7994
 
 env = CartPoleEnv()
 env = wrap_env(env)
